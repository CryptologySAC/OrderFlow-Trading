<<<<<<< HEAD
const WS_PORT = 3001;
const wsUrl = `ws://${window.location.hostname}:${WS_PORT}`;

=======
const wsUrl = `wss://api.cryptology.pe/ltcusdt_trades`;
>>>>>>> 8b5ba8b7
let ws;
let pingTimer;
let connectionsGauge;
let memoryGauge;
let latencyChart;

function initVisuals() {
    if (typeof RadialGauge !== "undefined") {
        connectionsGauge = new RadialGauge({
            renderTo: "connectionsGauge",
            width: 200,
            height: 160,
            units: "Connections",
            title: "Active",
            minValue: 0,
            maxValue: 100,
            majorTicks: ["0", "20", "40", "60", "80", "100"],
            minorTicks: 4,
        }).draw();
        memoryGauge = new RadialGauge({
            renderTo: "memoryGauge",
            width: 200,
            height: 160,
            units: "MB",
            title: "Memory",
            minValue: 0,
            maxValue: 1000,
            majorTicks: ["0", "200", "400", "600", "800", "1000"],
            minorTicks: 4,
        }).draw();
    }

    if (typeof Chart !== "undefined") {
        const ctx = document
            .getElementById("latencyHistogram")
            .getContext("2d");
        latencyChart = new Chart(ctx, {
            type: "bar",
            data: {
                labels: ["p50", "p90", "p95", "p99"],
                datasets: [
                    {
                        label: "Latency (ms)",
                        data: [0, 0, 0, 0],
                        backgroundColor: "rgba(54, 162, 235, 0.5)",
                    },
                ],
            },
            options: {
                responsive: true,
                scales: {
                    y: { beginAtZero: true },
                },
            },
        });
    }
}

function updateTables(metrics) {
    const countersBody = document.querySelector("#countersTable tbody");
    countersBody.innerHTML = "";
    for (const [name, counter] of Object.entries(metrics.counters || {})) {
        const val =
            typeof counter === "object" && counter.value !== undefined
                ? counter.value
                : counter;
        const row = document.createElement("tr");
        row.innerHTML = `<td>${name}</td><td>${val}</td>`;
        countersBody.appendChild(row);
    }

    const gaugesBody = document.querySelector("#gaugesTable tbody");
    gaugesBody.innerHTML = "";
    for (const [name, value] of Object.entries(metrics.gauges || {})) {
        const row = document.createElement("tr");
        row.innerHTML = `<td>${name}</td><td>${value}</td>`;
        gaugesBody.appendChild(row);
    }

    const histBody = document.querySelector("#histogramsTable tbody");
    histBody.innerHTML = "";
    for (const [name, summary] of Object.entries(metrics.histograms || {})) {
        if (!summary) continue;
        const row = document.createElement("tr");
        row.innerHTML = `<td>${name}</td><td>${summary.count}</td><td>${summary.mean.toFixed(2)}</td><td>${summary.min}</td><td>${summary.max}</td>`;
        histBody.appendChild(row);
    }
}

function updateVisuals(data) {
    const metrics = data.metrics;
    const connVal =
        metrics.gauges?.connections_active ?? metrics.legacy?.connectionsActive;
    if (connectionsGauge && typeof connVal === "number") {
        connectionsGauge.value = connVal;
    }
    const memVal = metrics.gauges?.memory_usage;
    if (memoryGauge && typeof memVal === "number") {
        memoryGauge.value = memVal;
    }
    const latency = metrics.histograms?.processing_latency;
    if (latencyChart && latency && latency.percentiles) {
        latencyChart.data.datasets[0].data = [
            latency.percentiles.p50 || 0,
            latency.percentiles.p90 || 0,
            latency.percentiles.p95 || 0,
            latency.percentiles.p99 || 0,
        ];
        latencyChart.update("none");
    }
    updateTables(metrics);
}

function connect() {
    ws = new WebSocket(wsUrl);
    ws.onopen = () => {
        pingTimer = setInterval(() => {
            if (ws.readyState === WebSocket.OPEN) {
                ws.send(JSON.stringify({ type: "ping" }));
            }
        }, 10000);
    };

    ws.onmessage = (event) => {
        try {
            const msg = JSON.parse(event.data);
            if (msg.type === "stats") {
                updateVisuals(msg.data);
            }
        } catch (err) {
            console.error("Stats parse error", err);
        }
    };

    ws.onclose = () => {
        clearInterval(pingTimer);
        setTimeout(connect, 1000);
    };
}

document.addEventListener("DOMContentLoaded", () => {
    initVisuals();
    connect();
});<|MERGE_RESOLUTION|>--- conflicted
+++ resolved
@@ -1,10 +1,4 @@
-<<<<<<< HEAD
-const WS_PORT = 3001;
-const wsUrl = `ws://${window.location.hostname}:${WS_PORT}`;
-
-=======
 const wsUrl = `wss://api.cryptology.pe/ltcusdt_trades`;
->>>>>>> 8b5ba8b7
 let ws;
 let pingTimer;
 let connectionsGauge;
